/*
 *  chiTCP - A simple, testable TCP stack
 *
 *  Implementation of the TCP protocol.
 *
 *  chiTCP follows a state machine approach to implementing TCP.
 *  This means that there is a handler function for each of
 *  the TCP states (CLOSED, LISTEN, SYN_RCVD, etc.). If an
 *  event (e.g., a packet arrives) while the connection is
 *  in a specific state (e.g., ESTABLISHED), then the handler
 *  function for that state is called, along with information
 *  about the event that just happened.
 *
 *  Each handler function has the following prototype:
 *
 *  int f(serverinfo_t *si, chisocketentry_t *entry, tcp_event_type_t event);
 *
 *  si is a pointer to the chiTCP server info. The functions in
 *       this file will not have to access the data in the server info,
 *       but this pointer is needed to call other functions.
 *
 *  entry is a pointer to the socket entry for the connection that
 *          is being handled. The socket entry contains the actual TCP
 *          data (variables, buffers, etc.), which can be extracted
 *          like this:
 *
 *            tcp_data_t *tcp_data = &entry->socket_state.active.tcp_data;
 *
 *          Other than that, no other fields in "entry" should be read
 *          or modified.
 *
 *  event is the event that has caused the TCP thread to wake up. The
 *          list of possible events corresponds roughly to the ones
 *          specified in http://tools.ietf.org/html/rfc793#section-3.9.
 *          They are:
 *
 *            APPLICATION_CONNECT: Application has called socket_connect()
 *            and a three-way handshake must be initiated.
 *
 *            APPLICATION_SEND: Application has called socket_send() and
 *            there is unsent data in the send buffer.
 *
 *            APPLICATION_RECEIVE: Application has called socket_recv() and
 *            any received-and-acked data in the recv buffer will be
 *            collected by the application (up to the maximum specified
 *            when calling socket_recv).
 *
 *            APPLICATION_CLOSE: Application has called socket_close() and
 *            a connection tear-down should be initiated.
 *
 *            PACKET_ARRIVAL: A packet has arrived through the network and
 *            needs to be processed (RFC 793 calls this "SEGMENT ARRIVES")
 *
 *            TIMEOUT: A timeout (e.g., a retransmission timeout) has
 *            happened.
 *
 */

/*
 *  Copyright (c) 2013-2014, The University of Chicago
 *  All rights reserved.
 *
 *  Redistribution and use in source and binary forms, with or withsend
 *  modification, are permitted provided that the following conditions are met:
 *
 *  - Redistributions of source code must retain the above copyright notice,
 *    this list of conditions and the following disclaimer.
 *
 *  - Redistributions in binary form must reproduce the above copyright notice,
 *    this list of conditions and the following disclaimer in the documentation
 *    and/or other materials provided with the distribution.
 *
 *  - Neither the name of The University of Chicago nor the names of its
 *    contributors may be used to endorse or promote products derived from this
 *    software withsend specific prior written permission.
 *
 *  THIS SOFTWARE IS PROVIDED BY THE COPYRIGHT HOLDERS AND CONTRIBUTORS "AS IS"
 *  AND ANY EXPRESS OR IMPLIED WARRANTIES, INCLUDING, BUT NOT LIMITED TO, THE
 *  IMPLIED WARRANTIES OF MERCHANTABILITY AND FITNESS FOR A PARTICULAR PURPOSE
 *  ARE DISCLAIMED. IN NO EVENT SHALL THE COPYRIGHT HOLDER OR CONTRIBUTORS BE
 *  LIABLE FOR ANY DIRECT, INDIRECT, INCIDENTAL, SPECIAL, EXEMPLARY, OR
 *  CONSEQUENTIAL DAMAGES (INCLUDING, BUT NOT LIMITED TO, PROCUREMENT OF
 *  SUBSTITUTE GOODS OR SERVICES; LOSS OF USE, DATA, OR PROFITS; OR BUSINESS
 *  INTERRUPTION) HOWEVER CAUSED AND ON ANY THEORY OF LIABILITY, WHETHER IN
 *  CONTRACT, STRICT LIABILITY, OR TORT (INCLUDING NEGLIGENCE OR OTHERWISE)
 *  ARISING IN ANY WAY send OF THE USE OF THIS SOFTWARE, EVEN IF ADVISED OF THE
 *  POSSIBILITY OF SUCH DAMAGE.
 *
 */

#include "chitcp/log.h"
#include "chitcp/utils.h"
#include "chitcp/buffer.h"
#include "chitcp/chitcpd.h"
#include "serverinfo.h"
#include "connection.h"
#include "tcp.h"
#include <stdlib.h>
#include <string.h>
#include <time.h>

/**
 * @brief free both the raw content and tcp_packet_t itself
 * 
 * @param pointer to packet you want to free
 */
static void deep_free_packet(tcp_packet_t *packet);

/**
 * @brief segment long message, keep sending until send buffer is empty 
 *        or exhausting SND.WND
 * 
 * @param si 
 * @param entry 
 * @return int, denoting success or not
 */
int send_data(serverinfo_t *si, chisocketentry_t *entry);

/**
 * @brief for delayed sending of fin message
 * 
 * @param si 
 * @param entry 
 */
void send_fin(serverinfo_t *si, chisocketentry_t *entry);

/**
 * @brief a helper function that handle the arrival of new packet
 * 
 * @param si 
 * @param entry 
 */
static void chitcpd_tcp_handle_packet(serverinfo_t *si, chisocketentry_t *entry);

void tcp_data_init(serverinfo_t *si, chisocketentry_t *entry)
{
    tcp_data_t *tcp_data = &entry->socket_state.active.tcp_data;

    tcp_data->pending_packets = NULL;
    pthread_mutex_init(&tcp_data->lock_pending_packets, NULL);
    pthread_cond_init(&tcp_data->cv_pending_packets, NULL);

    /* Initialization of additional tcp_data_t fields,
     * and creation of retransmission thread, goes here */
}

void tcp_data_free(serverinfo_t *si, chisocketentry_t *entry)
{
    tcp_data_t *tcp_data = &entry->socket_state.active.tcp_data;

    circular_buffer_free(&tcp_data->send);
    circular_buffer_free(&tcp_data->recv);
    chitcp_packet_list_destroy(&tcp_data->pending_packets);
    pthread_mutex_destroy(&tcp_data->lock_pending_packets);
    pthread_cond_destroy(&tcp_data->cv_pending_packets);

    /* Cleanup of additional tcp_data_t fields goes here */
}

int chitcpd_tcp_state_handle_CLOSED(serverinfo_t *si, chisocketentry_t *entry, tcp_event_type_t event)
{
    if (event == APPLICATION_CONNECT)
    {
        tcp_data_t *tcp_data = &entry->socket_state.active.tcp_data;

        /*prepare and send SYN message*/
        tcp_packet_t *packet = malloc(sizeof(tcp_packet_t));
        chitcpd_tcp_packet_create(entry, packet, NULL, 0);
        tcphdr_t *header = TCP_PACKET_HEADER(packet);

        srand(time(NULL));
        tcp_data->ISS = (rand() % 1000 + 1) * 100000; // set the initial sequence number randomly
        header->syn = 1;                              // this is a SYN packet
        header->seq = htonl(tcp_data->ISS);
        tcp_data->SND_UNA = tcp_data->ISS;
        tcp_data->SND_NXT = tcp_data->ISS + 1;
        // set send buffer for client side
        assert(circular_buffer_set_seq_initial(&tcp_data->send, tcp_data->SND_NXT) == CHITCP_OK);
        // send package and update state
        chitcpd_send_tcp_packet(si, entry, packet);
        // free package
        chitcp_tcp_packet_free(packet);
        free(packet);
        // update state
        chitcpd_update_tcp_state(si, entry, SYN_SENT);
    }
    else if (event == CLEANUP)
    {
        /* Any additional cleanup goes here */
    }
    else
        chilog(WARNING, "In CLOSED state, received unexpected event.");

    return CHITCP_OK;
}

int chitcpd_tcp_state_handle_LISTEN(serverinfo_t *si, chisocketentry_t *entry, tcp_event_type_t event)
{
    if (event == PACKET_ARRIVAL)
    {
        chitcpd_tcp_handle_packet(si, entry);
    }
    else
        chilog(WARNING, "In LISTEN state, received unexpected event.");

    return CHITCP_OK;
}

int chitcpd_tcp_state_handle_SYN_RCVD(serverinfo_t *si, chisocketentry_t *entry, tcp_event_type_t event)
{
    if (event == PACKET_ARRIVAL)
    {
        chitcpd_tcp_handle_packet(si, entry);
    }
    else if (event == TIMEOUT_RTX)
    {
        /* Your code goes here */
    }
    else
        chilog(WARNING, "In SYN_RCVD state, received unexpected event.");

    return CHITCP_OK;
}

int chitcpd_tcp_state_handle_SYN_SENT(serverinfo_t *si, chisocketentry_t *entry, tcp_event_type_t event)
{
    if (event == PACKET_ARRIVAL)
    {
        chitcpd_tcp_handle_packet(si, entry);
    }
    else if (event == TIMEOUT_RTX)
    {
        /* Your code goes here */
    }
    else
        chilog(WARNING, "In SYN_SENT state, received unexpected event.");

    return CHITCP_OK;
}

<<<<<<< HEAD
=======
int send_data(serverinfo_t *si, chisocketentry_t *entry)
{
    tcp_data_t *tcp_data = &entry->socket_state.active.tcp_data;
    uint32_t cnt_to_send = circular_buffer_count(&tcp_data->send);
    uint16_t temp_wnd = tcp_data->SND_WND - (tcp_data->SND_NXT - tcp_data->SND_UNA);
    // uint16_t temp_wnd = tcp_data->SND_WND;
    while (cnt_to_send > 0 && temp_wnd > 0)
    {
        // extract data from send buffer
        uint16_t size = MIN(cnt_to_send, TCP_MSS);
        size = MIN(size, temp_wnd);
        uint8_t dst[size];
        uint16_t read_bytes = circular_buffer_read(&tcp_data->send, dst, size, false);
        if (read_bytes < 0)
        {
            chilog(CRITICAL, "fail to read bytes from send buffer");
            return -1;
        }

        // construct packet
        tcp_packet_t *packet = calloc(1, sizeof(tcp_packet_t));
        uint32_t packet_bytes = chitcpd_tcp_packet_create(entry, packet, dst, read_bytes);
        tcphdr_t *header = TCP_PACKET_HEADER(packet);
        header->ack = 1;
        header->ack_seq = chitcp_htonl(tcp_data->RCV_NXT);
        header->seq = chitcp_htonl(tcp_data->SND_NXT);
        header->win = chitcp_htons(tcp_data->RCV_WND);

        // send packet
        chitcpd_send_tcp_packet(si, entry, packet);
        deep_free_packet(packet);

        tcp_data->SND_NXT += read_bytes;
        temp_wnd -= read_bytes;
        cnt_to_send = circular_buffer_count(&tcp_data->send);
    }
    return CHITCP_OK;
}

void send_fin(serverinfo_t *si, chisocketentry_t *entry)
{
    tcp_data_t *tcp_data = &entry->socket_state.active.tcp_data;
    if (tcp_data->closing && circular_buffer_count(&tcp_data->send) == 0 &&
        tcp_data->SND_NXT == tcp_data->SND_UNA)
    {
        tcp_packet_t *fin_packet = calloc(1, sizeof(tcp_packet_t));
        chitcpd_tcp_packet_create(entry, fin_packet, NULL, 0);
        tcphdr_t *fin_header = TCP_PACKET_HEADER(fin_packet);
        fin_header->fin = 1;
        fin_header->seq = chitcp_htonl(tcp_data->SND_NXT);
        tcp_data->SND_NXT++;
        fin_header->win = chitcp_htons(tcp_data->RCV_WND);
        chitcpd_send_tcp_packet(si, entry, fin_packet);
        deep_free_packet(fin_packet);

        tcp_state_t old_state = entry->tcp_state;
        tcp_state_t new_state = old_state == ESTABLISHED ? FIN_WAIT_1 : LAST_ACK;
        chitcpd_update_tcp_state(si, entry, new_state);

        tcp_data->closing = false;
    }
}

>>>>>>> 6900aa7a
int chitcpd_tcp_state_handle_ESTABLISHED(serverinfo_t *si, chisocketentry_t *entry, tcp_event_type_t event)
{
    tcp_data_t *tcp_data = &entry->socket_state.active.tcp_data;
    if (event == APPLICATION_SEND)
    {
        send_data(si, entry);
    }
    else if (event == PACKET_ARRIVAL)
    {
        chitcpd_tcp_handle_packet(si, entry);
    }
    else if (event == APPLICATION_RECEIVE)
    {
        tcp_data->RCV_WND = circular_buffer_count(&tcp_data->recv);
    }
    else if (event == APPLICATION_CLOSE)
    {
        tcp_data->closing = true;
        send_fin(si, entry);
    }
    else if (event == TIMEOUT_RTX)
    {
        /* Your code goes here */
    }
    else if (event == TIMEOUT_PST)
    {
        /* Your code goes here */
    }
    else
        chilog(WARNING, "In ESTABLISHED state, received unexpected event (%i).", event);

    return CHITCP_OK;
}

int chitcpd_tcp_state_handle_FIN_WAIT_1(serverinfo_t *si, chisocketentry_t *entry, tcp_event_type_t event)
{
    if (event == PACKET_ARRIVAL)
    {
        chitcpd_tcp_handle_packet(si, entry);
    }
    else if (event == APPLICATION_RECEIVE)
    {
        tcp_data_t *tcp_data = &entry->socket_state.active.tcp_data;
        tcp_data->RCV_WND = circular_buffer_count(&tcp_data->recv);
    }
    else if (event == TIMEOUT_RTX)
    {
        /* Your code goes here */
    }
    else if (event == TIMEOUT_PST)
    {
        /* Your code goes here */
    }
    else
        chilog(WARNING, "In FIN_WAIT_1 state, received unexpected event (%i).", event);

    return CHITCP_OK;
}

int chitcpd_tcp_state_handle_FIN_WAIT_2(serverinfo_t *si, chisocketentry_t *entry, tcp_event_type_t event)
{
    if (event == PACKET_ARRIVAL)
    {
        chitcpd_tcp_handle_packet(si, entry);
    }
    else if (event == APPLICATION_RECEIVE)
    {
        tcp_data_t *tcp_data = &entry->socket_state.active.tcp_data;
        tcp_data->RCV_WND = circular_buffer_count(&tcp_data->recv);
    }
    else if (event == TIMEOUT_RTX)
    {
        /* Your code goes here */
    }
    else
        chilog(WARNING, "In FIN_WAIT_2 state, received unexpected event (%i).", event);

    return CHITCP_OK;
}

int chitcpd_tcp_state_handle_CLOSE_WAIT(serverinfo_t *si, chisocketentry_t *entry, tcp_event_type_t event)
{
    tcp_data_t *tcp_data = &entry->socket_state.active.tcp_data;
    if (event == APPLICATION_CLOSE)
    {
        tcp_data->closing = true;
        send_fin(si, entry);
    }
    else if (event == PACKET_ARRIVAL)
    {
        chitcpd_tcp_handle_packet(si, entry);
    }
    else if (event == TIMEOUT_RTX)
    {
        /* Your code goes here */
    }
    else if (event == TIMEOUT_PST)
    {
        /* Your code goes here */
    }
    else
        chilog(WARNING, "In CLOSE_WAIT state, received unexpected event (%i).", event);

    return CHITCP_OK;
}

int chitcpd_tcp_state_handle_CLOSING(serverinfo_t *si, chisocketentry_t *entry, tcp_event_type_t event)
{
    if (event == PACKET_ARRIVAL)
    {
        chitcpd_tcp_handle_packet(si, entry);
    }
    else if (event == TIMEOUT_RTX)
    {
        /* Your code goes here */
    }
    else if (event == TIMEOUT_PST)
    {
        /* Your code goes here */
    }
    else
        chilog(WARNING, "In CLOSING state, received unexpected event (%i).", event);

    return CHITCP_OK;
}

int chitcpd_tcp_state_handle_TIME_WAIT(serverinfo_t *si, chisocketentry_t *entry, tcp_event_type_t event)
{
    chilog(WARNING, "Running handler for TIME_WAIT. This should not happen.");

    return CHITCP_OK;
}

int chitcpd_tcp_state_handle_LAST_ACK(serverinfo_t *si, chisocketentry_t *entry, tcp_event_type_t event)
{
    if (event == PACKET_ARRIVAL)
    {
        chitcpd_tcp_handle_packet(si, entry);
    }
    else if (event == TIMEOUT_RTX)
    {
        /* Your code goes here */
    }
    else if (event == TIMEOUT_PST)
    {
        /* Your code goes here */
    }
    else
        chilog(WARNING, "In LAST_ACK state, received unexpected event (%i).", event);

    return CHITCP_OK;
}

/*                                                           */
/*     Any additional functions you need should go here      */
/*                                                           */
static void deep_free_packet(tcp_packet_t *packet)
{
    if (packet != NULL)
    {
        chitcp_tcp_packet_free(packet);
    }
    free(packet);
}

static void chitcpd_tcp_handle_packet(serverinfo_t *si, chisocketentry_t *entry)
{
    // extract a packet from pending list
    tcp_packet_t *packet = NULL;
    tcp_data_t *tcp_data = &entry->socket_state.active.tcp_data;
    if (tcp_data->pending_packets)
    {
        pthread_mutex_lock(&tcp_data->lock_pending_packets);
        packet = tcp_data->pending_packets->packet;
        chitcp_packet_list_pop_head(&tcp_data->pending_packets);
        pthread_mutex_unlock(&tcp_data->lock_pending_packets);
    }
    tcphdr_t *header = TCP_PACKET_HEADER(packet);

    // construct the responding packet to be sent
    tcp_packet_t *return_packet = calloc(1, sizeof(tcp_packet_t));
    chitcpd_tcp_packet_create(entry, return_packet, NULL, 0);
    tcphdr_t *return_header = TCP_PACKET_HEADER(return_packet);

    // Only LISTEN and SYN_STATE should accept SYN packet
    if (header->syn)
    {
        if (!(entry->tcp_state == LISTEN || entry->tcp_state == SYN_SENT))
        {
            chilog(ERROR, "In %i state, SYN packet arrives.", entry->tcp_state);
            deep_free_packet(return_packet);
            deep_free_packet(packet);
            return;
        }
    }

    if (header->ack)
    {
        switch (entry->tcp_state)
        {
        case SYN_RCVD:
            if (SEG_ACK(packet) >= tcp_data->SND_UNA && SEG_ACK(packet) <= tcp_data->SND_NXT)
            {
                tcp_data->SND_UNA = SEG_ACK(packet);
                tcp_data->SND_WND = SEG_WND(packet);
                chitcpd_update_tcp_state(si, entry, ESTABLISHED);
            }
            else
            {
                chilog(WARNING, "In SYN_RCVD state, the segment acknowledgement is unacceptable.");
            }
            deep_free_packet(return_packet);
            deep_free_packet(packet);
            return;
        case SYN_SENT:
            if (SEG_ACK(packet) <= tcp_data->ISS || SEG_ACK(packet) > tcp_data->SND_NXT)
            {
                chilog(WARNING, "In SYN_SENT state, package has invalid ACK.");
                deep_free_packet(return_packet);
                deep_free_packet(packet);
                return;
            }
            break;
        case ESTABLISHED:
            if (tcp_data->SND_UNA > SEG_ACK(packet))
            {
                // ignore
                deep_free_packet(return_packet);
                deep_free_packet(packet);
                return;
            }
            if (tcp_data->SND_UNA <= SEG_ACK(packet) && SEG_ACK(packet) <= tcp_data->SND_NXT)
            {
                tcp_data->SND_UNA = SEG_ACK(packet);
                tcp_data->SND_WND = SEG_WND(packet); // update the send window
                // write packet payload into recv buffer(disable blocking)
                uint8_t *payload_start = TCP_PAYLOAD_START(packet);
                uint32_t len = TCP_PAYLOAD_LEN(packet);
                if (len == 0)
                {
                    send_data(si, entry);
                    send_fin(si, entry);
                    break;
                }
                len = MIN(len, circular_buffer_available(&tcp_data->recv));
                uint32_t bytes = circular_buffer_write(&tcp_data->recv, payload_start, len, false);
                tcp_data->RCV_NXT += bytes;
                tcp_data->RCV_WND = circular_buffer_available(&tcp_data->recv);
                // construct return packet
                return_header->ack = 1;
                return_header->ack_seq = chitcp_htonl(tcp_data->RCV_NXT);
                return_header->seq = chitcp_htonl(tcp_data->SND_NXT);
                return_header->win = chitcp_htons(tcp_data->RCV_WND);
                chitcpd_send_tcp_packet(si, entry, return_packet);
                deep_free_packet(return_packet);
                deep_free_packet(packet);

                send_data(si, entry);
                send_fin(si, entry);

                return;
            }
        case FIN_WAIT_1:
            if (tcp_data->SND_UNA <= SEG_ACK(packet))
            {
                tcp_data->SND_UNA = SEG_ACK(packet);
                chitcpd_update_tcp_state(si, entry, FIN_WAIT_2);
            }
            deep_free_packet(return_packet);
            deep_free_packet(packet);
            return;
        case LAST_ACK:
            if (tcp_data->SND_UNA <= SEG_ACK(packet))
            {
                chitcpd_update_tcp_state(si, entry, CLOSED);
            }
            deep_free_packet(return_packet);
            deep_free_packet(packet);
            return;
        case CLOSING:
            if (tcp_data->SND_UNA <= SEG_ACK(packet))
            {
                chitcpd_update_tcp_state(si, entry, TIME_WAIT);
                chitcpd_update_tcp_state(si, entry, CLOSED);
            }
            deep_free_packet(return_packet);
            deep_free_packet(packet);
            return;
        default:
            chilog(ERROR, "In %i state, ACK packet arrives.", entry->tcp_state);
            deep_free_packet(return_packet);
            deep_free_packet(packet);
            return;
        }
    }

    if (header->syn)
    {
        tcp_data->RCV_NXT = SEG_SEQ(packet) + 1;
        tcp_data->IRS = SEG_SEQ(packet);
        return_header->ack = 1;
        return_header->ack_seq = chitcp_htonl(tcp_data->RCV_NXT);

        if (entry->tcp_state == LISTEN)
        {
            return_header->syn = 1; // this is a SYN packet
            // set the initial sequence number randomly
            tcp_data->ISS = (rand() % 1000 + 1) * 100000;
            return_header->seq = chitcp_htonl(tcp_data->ISS);
            tcp_data->SND_NXT = tcp_data->ISS + 1;
            tcp_data->SND_UNA = tcp_data->ISS;
            chitcpd_update_tcp_state(si, entry, SYN_RCVD);
            // set send and recv buffer for server side
            assert(circular_buffer_set_seq_initial(&tcp_data->send, tcp_data->SND_NXT) == CHITCP_OK);
            assert(circular_buffer_set_seq_initial(&tcp_data->recv, tcp_data->RCV_NXT) == CHITCP_OK);
            tcp_data->RCV_WND = circular_buffer_available(&tcp_data->recv);
            return_header->win = chitcp_htons(tcp_data->RCV_WND);
        }
        else
        {
            // SYN_SENT
            // set receive buffer for client side
            assert(circular_buffer_set_seq_initial(&tcp_data->recv, tcp_data->RCV_NXT) == CHITCP_OK);
            tcp_data->RCV_WND = circular_buffer_available(&tcp_data->recv);
            if (header->ack)
            {
                tcp_data->SND_UNA = SEG_ACK(packet);
            }
            if (tcp_data->SND_UNA > tcp_data->ISS)
            {
                return_header->seq = chitcp_htonl(tcp_data->SND_NXT);
                chitcpd_update_tcp_state(si, entry, ESTABLISHED);
            }
            else
            {
                return_header->syn = 1;
                return_header->seq = htonl(tcp_data->ISS);
                chitcpd_update_tcp_state(si, entry, SYN_RCVD);
            }
            tcp_data->SND_WND = SEG_WND(packet);
            return_header->win = chitcp_htons(tcp_data->RCV_WND);
        }
        // send the responding packet
        chitcpd_send_tcp_packet(si, entry, return_packet);
        deep_free_packet(return_packet);
        deep_free_packet(packet);
        return;
    }

    if (header->fin)
    {
        tcp_state_t state = entry->tcp_state;

        if (state != ESTABLISHED && state != FIN_WAIT_1 && state != FIN_WAIT_2)
        {
            chilog(ERROR, "In %i state, unexpected FIN packet arrives.", entry->tcp_state);
            deep_free_packet(return_packet);
            deep_free_packet(packet);
            return;
        }

        tcp_data->RCV_NXT = SEG_SEQ(packet) + 1;
        return_header->ack = 1;
        return_header->ack_seq = chitcp_htonl(tcp_data->RCV_NXT);
        return_header->seq = chitcp_htonl(tcp_data->SND_NXT);
        chitcpd_send_tcp_packet(si, entry, return_packet);

        tcp_state_t new_state = state == ESTABLISHED ? CLOSE_WAIT : 
                                state == FIN_WAIT_1 ? CLOSING : TIME_WAIT;
        chitcpd_update_tcp_state(si, entry, new_state);
        if (new_state == TIME_WAIT)
        {
            chitcpd_update_tcp_state(si, entry, CLOSED);
        }

        deep_free_packet(return_packet);
        deep_free_packet(packet);
        return;
    }
}

int send_data(serverinfo_t *si, chisocketentry_t *entry)
{
    tcp_data_t *tcp_data = &entry->socket_state.active.tcp_data;
    uint32_t cnt_to_send = circular_buffer_count(&tcp_data->send);
    uint16_t temp_wnd = tcp_data->SND_WND - (tcp_data->SND_NXT - tcp_data->SND_UNA);
    while (cnt_to_send > 0 && temp_wnd > 0)
    {
        // extract data from send buffer
        uint16_t size = MIN(cnt_to_send, TCP_MSS);
        size = MIN(size, temp_wnd);
        uint8_t dst[size];
        uint16_t read_bytes = circular_buffer_read(&tcp_data->send, dst, size, false);
        if (read_bytes < 0)
        {
            chilog(CRITICAL, "fail to read bytes from send buffer");
            return -1;
        }

        // construct packet
        tcp_packet_t *packet = calloc(1, sizeof(tcp_packet_t));
        uint32_t packet_bytes = chitcpd_tcp_packet_create(entry, packet, dst, read_bytes);
        tcphdr_t *header = TCP_PACKET_HEADER(packet);
        header->ack = 1;
        header->ack_seq = chitcp_htonl(tcp_data->RCV_NXT);
        header->seq = chitcp_htonl(tcp_data->SND_NXT);
        header->win = chitcp_htons(tcp_data->RCV_WND);

        // send packet
        chitcpd_send_tcp_packet(si, entry, packet);
        deep_free_packet(packet);

        tcp_data->SND_NXT += read_bytes;
        temp_wnd -= read_bytes;
        cnt_to_send = circular_buffer_count(&tcp_data->send);
    }
    return CHITCP_OK;
}

void send_fin(serverinfo_t *si, chisocketentry_t *entry)
{
    tcp_data_t *tcp_data = &entry->socket_state.active.tcp_data;
    if (tcp_data->closing && circular_buffer_count(&tcp_data->send) == 0 &&
        tcp_data->SND_NXT == tcp_data->SND_UNA)
    {
        tcp_packet_t *fin_packet = calloc(1, sizeof(tcp_packet_t));
        chitcpd_tcp_packet_create(entry, fin_packet, NULL, 0);
        tcphdr_t *fin_header = TCP_PACKET_HEADER(fin_packet);
        fin_header->fin = 1;
        fin_header->seq = chitcp_htonl(tcp_data->SND_NXT);
        fin_header->win = chitcp_htons(tcp_data->RCV_WND);
        chitcpd_send_tcp_packet(si, entry, fin_packet);
        deep_free_packet(fin_packet);

        tcp_state_t old_state = entry->tcp_state;
        tcp_state_t new_state = old_state == ESTABLISHED ? FIN_WAIT_1 : LAST_ACK;
        chitcpd_update_tcp_state(si, entry, new_state);

        tcp_data->closing = false;
    }
}<|MERGE_RESOLUTION|>--- conflicted
+++ resolved
@@ -238,72 +238,6 @@
     return CHITCP_OK;
 }
 
-<<<<<<< HEAD
-=======
-int send_data(serverinfo_t *si, chisocketentry_t *entry)
-{
-    tcp_data_t *tcp_data = &entry->socket_state.active.tcp_data;
-    uint32_t cnt_to_send = circular_buffer_count(&tcp_data->send);
-    uint16_t temp_wnd = tcp_data->SND_WND - (tcp_data->SND_NXT - tcp_data->SND_UNA);
-    // uint16_t temp_wnd = tcp_data->SND_WND;
-    while (cnt_to_send > 0 && temp_wnd > 0)
-    {
-        // extract data from send buffer
-        uint16_t size = MIN(cnt_to_send, TCP_MSS);
-        size = MIN(size, temp_wnd);
-        uint8_t dst[size];
-        uint16_t read_bytes = circular_buffer_read(&tcp_data->send, dst, size, false);
-        if (read_bytes < 0)
-        {
-            chilog(CRITICAL, "fail to read bytes from send buffer");
-            return -1;
-        }
-
-        // construct packet
-        tcp_packet_t *packet = calloc(1, sizeof(tcp_packet_t));
-        uint32_t packet_bytes = chitcpd_tcp_packet_create(entry, packet, dst, read_bytes);
-        tcphdr_t *header = TCP_PACKET_HEADER(packet);
-        header->ack = 1;
-        header->ack_seq = chitcp_htonl(tcp_data->RCV_NXT);
-        header->seq = chitcp_htonl(tcp_data->SND_NXT);
-        header->win = chitcp_htons(tcp_data->RCV_WND);
-
-        // send packet
-        chitcpd_send_tcp_packet(si, entry, packet);
-        deep_free_packet(packet);
-
-        tcp_data->SND_NXT += read_bytes;
-        temp_wnd -= read_bytes;
-        cnt_to_send = circular_buffer_count(&tcp_data->send);
-    }
-    return CHITCP_OK;
-}
-
-void send_fin(serverinfo_t *si, chisocketentry_t *entry)
-{
-    tcp_data_t *tcp_data = &entry->socket_state.active.tcp_data;
-    if (tcp_data->closing && circular_buffer_count(&tcp_data->send) == 0 &&
-        tcp_data->SND_NXT == tcp_data->SND_UNA)
-    {
-        tcp_packet_t *fin_packet = calloc(1, sizeof(tcp_packet_t));
-        chitcpd_tcp_packet_create(entry, fin_packet, NULL, 0);
-        tcphdr_t *fin_header = TCP_PACKET_HEADER(fin_packet);
-        fin_header->fin = 1;
-        fin_header->seq = chitcp_htonl(tcp_data->SND_NXT);
-        tcp_data->SND_NXT++;
-        fin_header->win = chitcp_htons(tcp_data->RCV_WND);
-        chitcpd_send_tcp_packet(si, entry, fin_packet);
-        deep_free_packet(fin_packet);
-
-        tcp_state_t old_state = entry->tcp_state;
-        tcp_state_t new_state = old_state == ESTABLISHED ? FIN_WAIT_1 : LAST_ACK;
-        chitcpd_update_tcp_state(si, entry, new_state);
-
-        tcp_data->closing = false;
-    }
-}
-
->>>>>>> 6900aa7a
 int chitcpd_tcp_state_handle_ESTABLISHED(serverinfo_t *si, chisocketentry_t *entry, tcp_event_type_t event)
 {
     tcp_data_t *tcp_data = &entry->socket_state.active.tcp_data;
